﻿<Project Sdk="Microsoft.NET.Sdk">
  <PropertyGroup>
    <TargetFramework>net9.0</TargetFramework>
  </PropertyGroup>
  <ItemGroup>
    <PackageReference Include="Microsoft.NET.Test.Sdk" Version="17.14.1" />
<<<<<<< HEAD
    <PackageReference Include="Microsoft.AspNetCore.Mvc.Testing" Version="9.0.9" />
=======
    <PackageReference Include="Microsoft.AspNetCore.Mvc.Testing" Version="9.0.8" />
>>>>>>> 90aea4c2
    <PackageReference Include="xunit.assert" Version="2.9.3" />
    <PackageReference Include="xunit.runner.visualstudio" Version="3.1.4">
      <PrivateAssets>all</PrivateAssets>
      <IncludeAssets>runtime; build; native; contentfiles; analyzers</IncludeAssets>
    </PackageReference>
    <PackageReference Include="xunit" Version="2.9.3">
      <TreatAsUsed>true</TreatAsUsed>
    </PackageReference>
    <PackageReference Include="coverlet.msbuild" Version="6.0.4">
      <PrivateAssets>all</PrivateAssets>
      <IncludeAssets>runtime; build; native; contentfiles; analyzers; buildtransitive</IncludeAssets>
    </PackageReference>
  </ItemGroup>
  <ItemGroup>
    <ProjectReference Include="..\..\Furly.Extensions.Json\src\Furly.Extensions.Json.csproj" />
    <ProjectReference Include="..\..\Furly.Extensions.Newtonsoft\src\Furly.Extensions.Newtonsoft.csproj" />
    <ProjectReference Include="..\src\Furly.Extensions.AspNetCore.csproj" />
  </ItemGroup>
  <ItemGroup>
    <Service Include="{82a7f48d-3b50-4b1e-b82e-3ada8210c358}" />
  </ItemGroup>
</Project><|MERGE_RESOLUTION|>--- conflicted
+++ resolved
@@ -4,13 +4,9 @@
   </PropertyGroup>
   <ItemGroup>
     <PackageReference Include="Microsoft.NET.Test.Sdk" Version="17.14.1" />
-<<<<<<< HEAD
     <PackageReference Include="Microsoft.AspNetCore.Mvc.Testing" Version="9.0.9" />
-=======
-    <PackageReference Include="Microsoft.AspNetCore.Mvc.Testing" Version="9.0.8" />
->>>>>>> 90aea4c2
     <PackageReference Include="xunit.assert" Version="2.9.3" />
-    <PackageReference Include="xunit.runner.visualstudio" Version="3.1.4">
+    <PackageReference Include="xunit.runner.visualstudio" Version="3.1.5">
       <PrivateAssets>all</PrivateAssets>
       <IncludeAssets>runtime; build; native; contentfiles; analyzers</IncludeAssets>
     </PackageReference>
